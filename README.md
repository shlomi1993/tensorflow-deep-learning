--- conflicted
+++ resolved
@@ -136,13 +136,8 @@
 
 ### 📖 01. Neural network regression with TensorFlow Extra-curriculum
 
-<<<<<<< HEAD
-* [MIT introduction deep learning lecture 1](https://youtu.be/njKP3FqW3Sk) - gives a great overview of what's happening behind all of the code we're running.
-* Reading: 1-hour of [Chapter 1 of Neural Networks and Deep Learning](http://neuralnetworksanddeeplearning.com/chap1.html) by Michael Nielsen - a great in-depth and hands-on example of the intuition behind neural networks.
-=======
 * [MIT introduction deep learning lecture 1](https://www.youtube.com/watch?v=7sB052Pz0sQ&ab_channel=AlexanderAmini) - gives a great overview of what's happening behind all of the code we're running.
 * Reading: 1-hour of [Chapter 1 of Neural Networks and Deep Learning](http://neuralnetworksanddeeplearning.com/chap1.html) by Michael Nielson - a great in-depth and hands-on example of the intuition behind neural networks.
->>>>>>> 7004a78c
 * To practice your regression modelling with TensorFlow, I'd also encourage you to look through [Lion Bridge's collection of datasets](https://lionbridge.ai/datasets/) or [Kaggle's datasets](https://www.kaggle.com/data), find a regression dataset which sparks your interest and try to model.
 
 ---
