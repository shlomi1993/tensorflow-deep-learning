--- conflicted
+++ resolved
@@ -1,11 +1,6 @@
-<<<<<<< HEAD
-#  Zero to Mastery Deep Learning with TensorFlow (coming VERY soon, stay tuned for updates) 
-All of the course materials for the [Zero to Mastery](https://zerotomastery.io/) Deep Learning with TensorFlow course.
-=======
 # Zero to Mastery Deep Learning with TensorFlow
 
 All of the course materials for the [Zero to Mastery Deep Learning with TensorFlow course](https://dbourke.link/ZTMTFcourse).
->>>>>>> 04de7c6e
 
 This course will teach you foundations of deep learning and TensorFlow as well as prepare you to pass the TensorFlow Developer Certification exam (optional).
 
@@ -25,7 +20,7 @@
 - [Status](https://github.com/mrdbourke/tensorflow-deep-learning#status)
 - [Log](https://github.com/mrdbourke/tensorflow-deep-learning#log) (updates, changes and progress)
 
-## ``` Course materials ``` 
+## Course materials
 
 This table is the ground truth for course materials. All the links you need for everything will be here.
 
@@ -53,7 +48,7 @@
 | 10 | [TensorFlow Time Series Fundamentals & Milestone Project 3: BitPredict 💰📈 (videos coming soon)](https://github.com/mrdbourke/tensorflow-deep-learning/blob/main/10_time_series_forecasting_in_tensorflow.ipynb) | [`bitcoin_price_data_USD_2013-10-01_2021-05-18.csv`](https://raw.githubusercontent.com/mrdbourke/tensorflow-deep-learning/main/extras/BTC_USD_2013-10-01_2021-05-18-CoinDesk.csv) | [Go to exercises & extra-curriculum](https://github.com/mrdbourke/tensorflow-deep-learning/blob/main/README.md#-10-time-series-fundamentals-and-milestone-project-3-bitpredict--exercises) | [Go to slides](https://github.com/mrdbourke/tensorflow-deep-learning/blob/main/slides/10_time_series_fundamentals_and_milestone_project_3_bitpredict.pdf) |
 | 11 | [Preparing to Pass the TensorFlow Developer Certification Exam](https://github.com/mrdbourke/tensorflow-deep-learning/blob/main/11_passing_the_tensorflow_developer_certification_exam.md) | | [Go to exercises & extra-curriculum](https://github.com/mrdbourke/tensorflow-deep-learning/blob/main/README.md#-11-passing-the-tensorflow-developer-certification-exercises) | [Go to slides](https://github.com/mrdbourke/tensorflow-deep-learning/blob/main/slides/11_passing_the_tensorflow_developer_certification_exam.pdf) |
 
-## ``` Course structure ``` 
+## Course structure
 
 This course is code first. The goal is to get you writing deep learning code as soon as possible.
 
@@ -67,7 +62,7 @@
 
 If you've got 6-months experience writing Python code and a willingness to learn (most important), you'll be able to do the course.
 
-## ``` Should you do this course? ```
+## Should you do this course?
 
 > Do you have 1+ years experience with deep learning and writing TensorFlow code?
 
@@ -81,7 +76,7 @@
 
 If no, go and do a beginner machine learning course and if you decide you want to learn TensorFlow, this page will still be here.
 
-## ``` Prerequisites ``` 
+## Prerequisites
 
 > What do I need to know to go through this course?
 
@@ -90,7 +85,7 @@
 * **Comfortable using Google Colab/Jupyter Notebooks.** This course uses Google Colab throughout. If you have never used Google Colab before, it works very similar to Jupyter Notebooks with a few extra features. If you’re not familiar with Google Colab notebooks, I’d suggest going through the Introduction to Google Colab notebook.
 * **Plug:** The [Zero to Mastery beginner-friendly machine learning course](https://dbourke.link/ZTMMLcourse) (I also teach this) teaches all of the above (and this course is designed as a follow on).
 
-## ``` 🛠 Exercises & 📖 Extra-curriculum ``` 
+## 🛠 Exercises & 📖 Extra-curriculum
 
 To prevent the course from being 100+ hours (deep learning is a broad field), various external resources for different sections are recommended to puruse under your own discrestion.
 
@@ -235,9 +230,6 @@
 
 ---
 
-<<<<<<< HEAD
-## ``` What this course is missing ```
-=======
 ### 🛠 07. Milestone Project 1: 🍔👁 Food Vision Big™ Exercises
 
 **Note:** The chief exercise for Milestone Project 1 is to finish the "TODO" sections in the [Milestone Project 1 Template notebook](https://github.com/mrdbourke/tensorflow-deep-learning/blob/main/extras/TEMPLATE_07_food_vision_milestone_project_1.ipynb). After doing so, move onto the following.
@@ -396,7 +388,6 @@
 * Read through the second half of [Hands-On Machine Learning with Scikit-Learn, Keras & TensorFlow 2nd Edition](https://amzn.to/3aYexF2)
 
 ## What this course is missing
->>>>>>> 04de7c6e
 
 Deep learning is a broad topic. So this course doesn't cover it all. 
 
@@ -417,7 +408,7 @@
 * [fast.ai Curriculum](https://www.fast.ai) - One of the best (and free) AI/deep learning courses online. Enough said.
 * ["How does a beginner data scientist like me gain experience?"](https://www.mrdbourke.com/how-can-a-beginner-data-scientist-like-me-gain-experience/) by Daniel Bourke - Read this on how to get experience for a job after studying online/at unveristy (start the job before you have it).
 
-## ``` Ask questions ``` 
+## Ask questions
 
 Contact [Daniel Bourke](mailto:daniel@mrdbourke.com) or [add a discussion](https://github.com/mrdbourke/tensorflow-deep-learning/discussions) (preferred).
 
